--- conflicted
+++ resolved
@@ -392,11 +392,6 @@
 	  hypo_expandHypotheticalPartitioning(root, rte, rti);
 	  return 1;
 	}
-<<<<<<< HEAD
-
-=======
-   
->>>>>>> 90296c11
   if (prev_expand_inherited_rtentry_hook)
 	return prev_expand_inherited_rtentry_hook(root, rte, rti);
   else
